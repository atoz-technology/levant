<<<<<<< HEAD
## 0.2.0 (Unreleased)

## 0.1.1 (12 May 2018)
=======
## 0.1.1 (13 May 2018)
>>>>>>> e75269b3

IMPROVEMENTS:
 * Use govvv for builds and to supply additional version information in the version command output [GH-151](https://github.com/jrasell/levant/pull/151)
 * Levant will now run Nomad plan before deployments to log the plan diff [GH-153](https://github.com/jrasell/levant/pull/153)
 * Logging can now be output in JSON format and uses contextual data for better processing ability [GH-157](https://github.com/jrasell/levant/pull/157)
 
BUG FIXES:
 * Fix occasional panic when performing deployment check of a batch job deployment [GH-150](https://github.com/jrasell/levant/pull/150)

## 0.1.0 (18 April 2018)

IMPROVEMENTS:
 * New 'dispatch' command which allows Levant to dispatch Nomad jobs which will go through Levants additional job checking [GH-128](https://github.com/jrasell/levant/pull/128)
 * New 'force-batch' deploy flag which allows users to trigger a periodic run on deployment independent of the schedule [GH-110](https://github.com/jrasell/levant/pull/110) 
 * Enhanced job status checking for non-service type jobs [GH-96](https://github.com/jrasell/levant/pull/96), [GH-109](https://github.com/jrasell/levant/pull/109)
 * Implement config struct for Levant to track config during run [GH-102](https://github.com/jrasell/levant/pull/102)
 * Test and build Levant with Go version 1.10 [GH-119](https://github.com/jrasell/levant/pull/119), [GH-116](https://github.com/jrasell/levant/pull/116)
 * Add a catchall for unhandled failure cases to log more useful information for the operator [GH-138](https://github.com/jrasell/levant/pull/138)
 * Updated vendored dependancy of Nomad to 0.8.0 [GH-137](https://github.com/jrasell/levant/pull/137)
 
BUG FIXES:
 * Service jobs that don't have an update stanza do not produce deployments and should skip the deployment watcher [GH-99](https://github.com/jrasell/levant/pull/99)
 * Ensure the count updater ignores jobs that are in stopped state [GH-106](https://github.com/jrasell/levant/pull/106)
 * Fix a small formatting issue with the deploy command arg help [GH-111](https://github.com/jrasell/levant/pull/111)
 * Do not run the auto-revert inspector if auto-promote fails [GH-122](https://github.com/jrasell/levant/pull/122)
 * Fix issue where allocationStatusChecker logged incorrectly [GH-131](https://github.com/jrasell/levant/pull/131)
 * Add retry to auto-revert checker to ensure the correct deployment is monitored, and not the original [GH-134](https://github.com/jrasell/levant/pull/134)

## 0.0.4 (25 January 2018)

IMPROVEMENTS:
 * Job types of `batch` now undergo checking to confirm the job reaches status of `running` [GH-73](https://github.com/jrasell/levant/pull/73)
 * Vendored Nomad version has been increased to 0.7.1 allowing use of Nomad ACL tokens [GH-76](https://github.com/jrasell/levant/pull/76)
 * Log messages now includes the date, time and timezone [GH-80](https://github.com/jrasell/levant/pull/80)

BUG FIXES:
 * Skip health checks for task groups without canaries when performing canary auto-promote health checking [GH-83](https://github.com/jrasell/levant/pull/83)
 * Fix issue where jobs without specified count caused panic [GH-89](https://github.com/jrasell/levant/pull/89)

## 0.0.3 (23 December 2017)

IMPROVEMENTS:
 * Levant can now track Nomad auto-revert of a failed deployment [GH-55](https://github.com/jrasell/levant/pull/55)
 * Provide greater feedback around variables file passed, CLI variables passed and which variables are being used by Levant.[GH-62](https://github.com/jrasell/levant/pull/62)
 * Levant supports autoloading of default files when running `levant deploy` [GH-37](https://github.com/jrasell/levant/pull/37)

BUG FIXES:
 * Fix issue where Levant did not correctly handle deploying jobs of type `batch` [GH-52](https://github.com/jrasell/levant/pull/52)
 * Fix issue where evaluations errors were not being fully checked [GH-66](https://github.com/jrasell/levant/pull/66)
 * Fix issue in failure_inspector incorrectly handling multi-groups [GH-69](https://github.com/jrasell/levant/pull/69)

## 0.0.2 (29 November 2017)

IMPROVEMENTS:
 * Introduce `-force-count` flag into deploy command which disables dynamic count updating; meaning Levant will explicity use counts defined in the job specification template [GH-33](https://github.com/jrasell/levant/pull/33)
 * Levant deployments now inspect the evaluation results and log any error messages [GH-40](https://github.com/jrasell/levant/pull/40)

BUG FIXES:
 * Fix formatting issue in render command help [GH-28](https://github.com/jrasell/levant/pull/28)
 * Update failure_inspector to cover more failure use cases [GH-27](https://github.com/jrasell/levant/pull/27)
 * Fix a bug in handling Nomad job types incorrectly [GH-32](https://github.com/jrasell/levant/pull/32)
 * Fix issue where jobs deployed with all task group counts at 0 would cause a failure as no deployment ID is returned [GH-36](https://github.com/jrasell/levant/pull/36)

## 0.0.1 (30 October 2017)

- Initial release.<|MERGE_RESOLUTION|>--- conflicted
+++ resolved
@@ -1,10 +1,6 @@
-<<<<<<< HEAD
 ## 0.2.0 (Unreleased)
 
-## 0.1.1 (12 May 2018)
-=======
 ## 0.1.1 (13 May 2018)
->>>>>>> e75269b3
 
 IMPROVEMENTS:
  * Use govvv for builds and to supply additional version information in the version command output [GH-151](https://github.com/jrasell/levant/pull/151)
